--- conflicted
+++ resolved
@@ -10,9 +10,6 @@
 
     A tuple in the same format of :data:`sys.version_info`
 '''
-<<<<<<< HEAD
-__version__ = '0.30'
-=======
 import re
 
 
@@ -35,6 +32,5 @@
     return (major, minor, patch, level, serial)
 
 
-__version__ = '0.31a1'
-version_info = get_version_tuple(__version__)
->>>>>>> 8ff66631
+__version__ = '0.31'
+version_info = get_version_tuple(__version__)