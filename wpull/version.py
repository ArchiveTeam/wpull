--- conflicted
+++ resolved
@@ -32,9 +32,5 @@
     return (major, minor, patch, level, serial)
 
 
-<<<<<<< HEAD
-__version__ = '0.1000'
-=======
 __version__ = '0.1001a1'
->>>>>>> c16189b1
 version_info = get_version_tuple(__version__)