--- conflicted
+++ resolved
@@ -6,8 +6,4 @@
    A string conforming to `Semantic Versioning
    Guidelines <http://semver.org/>`_
 '''
-<<<<<<< HEAD
-__version__ = '0.29'
-=======
-__version__ = '0.30a1'
->>>>>>> f2bc845b
+__version__ = '0.30'