--- conflicted
+++ resolved
@@ -6,8 +6,4 @@
    A string conforming to `Semantic Versioning
    Guidelines <http://semver.org/>`_
 '''
-<<<<<<< HEAD
-__version__ = '0.13'
-=======
-__version__ = '0.14a1'
->>>>>>> 3527f7f8
+__version__ = '0.14'