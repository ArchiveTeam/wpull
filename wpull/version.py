--- conflicted
+++ resolved
@@ -6,8 +6,4 @@
    A string conforming to `Semantic Versioning
    Guidelines <http://semver.org/>`_
 '''
-<<<<<<< HEAD
-__version__ = '0.16'
-=======
-__version__ = '0.17a1'
->>>>>>> 5614c263
+__version__ = '0.16.1'