# encoding=utf-8
'''Application building.'''
import atexit
import codecs
import functools
import gettext
from http.cookiejar import CookieJar
import itertools
import logging
import os.path
import ssl
import sys
import tempfile

import tornado.ioloop
import tornado.testing

from wpull.app import Application
from wpull.converter import BatchDocumentConverter
from wpull.cookie import CookieLimitsPolicy, RelaxedMozillaCookieJar
from wpull.database import URLTable
from wpull.debug import DebugConsoleHandler
from wpull.engine import Engine
from wpull.factory import Factory
from wpull.hook import HookEnvironment
from wpull.http.client import Client
from wpull.http.connection import (Connection, ConnectionPool,
                                   HostConnectionPool, ConnectionParams)
from wpull.http.request import Request
from wpull.http.web import RedirectTracker, RichClient
from wpull.namevalue import NameValueRecord
from wpull.network import Resolver
from wpull.phantomjs import PhantomJSClient
from wpull.processor import (WebProcessor, PhantomJSController,
                             WebProcessorFetchParams, WebProcessorInstances)
from wpull.proxy import HTTPProxyServer
from wpull.recorder import (WARCRecorder, DemuxRecorder,
                            PrintServerResponseRecorder, ProgressRecorder,
                            OutputDocumentRecorder, WARCRecorderParams)
from wpull.robotstxt import RobotsTxtPool
from wpull.scraper import (HTMLScraper, CSSScraper, DemuxDocumentScraper,
                           SitemapScraper, JavaScriptScraper)
from wpull.stats import Statistics
from wpull.url import URLInfo
from wpull.urlfilter import (DemuxURLFilter, HTTPSOnlyFilter, HTTPFilter,
                             BackwardDomainFilter, HostnameFilter, TriesFilter,
                             RecursiveFilter, LevelFilter,
                             SpanHostsFilter, RegexFilter, DirectoryFilter,
                             BackwardFilenameFilter, ParentFilter)
from wpull.util import ASCIIStreamWriter
import wpull.version
from wpull.waiter import LinearWaiter
from wpull.wrapper import CookieJarWrapper
from wpull.writer import (PathNamer, NullWriter, OverwriteFileWriter,
                          IgnoreFileWriter, TimestampingFileWriter,
                          AntiClobberFileWriter)
import socket


# Module lua is imported later on demand.
_logger = logging.getLogger(__name__)
_ = gettext.gettext


class Builder(object):
    '''Application builder.

    Args:
        args: Options from :class:`argparse.ArgumentParser`
    '''
    UNSAFE_OPTIONS = frozenset(['save_headers', 'no_iri', 'output_document'])

    def __init__(self, args):
        self.default_user_agent = 'Wpull/{0} (gzip)'.format(
            wpull.version.__version__)
        self._args = args
        self._factory = Factory({
            'Application': Application,
            'BatchDocumentConverter': BatchDocumentConverter,
            'Client': Client,
            'CookieJar': CookieJar,
            'CookieJarWrapper': CookieJarWrapper,
            'CookiePolicy': CookieLimitsPolicy,
            'Connection': Connection,
            'ConnectionPool': ConnectionPool,
            'CSSScraper': CSSScraper,
            'DemuxDocumentScraper': DemuxDocumentScraper,
            'DemuxRecorder': DemuxRecorder,
            'DemuxURLFilter': DemuxURLFilter,
            'Engine': Engine,
            'HostConnectionPool': HostConnectionPool,
            'HTTPProxyServer': HTTPProxyServer,
            'HTMLScraper': HTMLScraper,
            'JavaScriptScraper': JavaScriptScraper,
            'OutputDocumentRecorder': OutputDocumentRecorder,
            'PathNamer': PathNamer,
            'PhantomJSClient': PhantomJSClient,
            'PhantomJSController': PhantomJSController,
            'PrintServerResponseRecorder': PrintServerResponseRecorder,
            'ProgressRecorder': ProgressRecorder,
            'RedirectTracker': RedirectTracker,
            'Request': Request,
            'Resolver': Resolver,
            'RichClient': RichClient,
            'RobotsTxtPool': RobotsTxtPool,
            'SitemapScraper': SitemapScraper,
            'Statistics': Statistics,
            'URLInfo': URLInfo,
            'URLTable': URLTable,
            'Waiter': LinearWaiter,
            'WARCRecorder': WARCRecorder,
            'WebProcessor': WebProcessor,
            'WebProcessorFetchParams': WebProcessorFetchParams,
            'WebProcessorInstances': WebProcessorInstances,
        })
        self._url_infos = tuple(self._build_input_urls())
        self._ca_certs_file = None
        self._file_log_handler = None
        self._console_log_handler = None

    @property
    def factory(self):
        '''Return the Factory.

        Returns:
            Factory: An :class:`.factory.Factory` instance.
        '''
        return self._factory

    def build(self):
        '''Put the application together.

        Returns:
            Engine: An instance of :class:`.engine.Engine`.
        '''
        self._setup_logging()
        self._setup_console_logger()
        self._setup_file_logger()
        self._setup_debug_console()
        self._warn_unsafe_options()
        self._warn_silly_options()

        statistics = self._factory.new('Statistics')
        statistics.quota = self._args.quota
        statistics.required_url_infos.update(self._url_infos)

        url_table = self._build_url_table()
        processor = self._build_processor()

        engine = self._factory.new('Engine',
                                   url_table,
                                   processor,
                                   statistics,
                                   concurrent=self._args.concurrent,)

        self._setup_file_logger_close(engine)
        self._setup_console_logger_close(engine)

        self._install_script_hooks()
        self._factory.new('Application', self)

        return engine

    def build_and_run(self):
        '''Build and run the application.

        Returns:
            int: The exit status.
        '''
        io_loop = tornado.ioloop.IOLoop.current()
        engine = self.build()
        exit_code = io_loop.run_sync(engine)
        return exit_code

    def _new_encoded_stream(self, stream):
        '''Return a stream writer.'''
        if self._args.ascii_print:
            return ASCIIStreamWriter(stream)
        else:
            return stream

    def _setup_logging(self):
        '''Set up the root logger if needed.

        The root logger is set the appropriate level so the file and WARC logs
        work correctly.
        '''
        assert (
            logging.CRITICAL >
            logging.ERROR >
            logging.WARNING >
            logging.INFO >
            logging.DEBUG >
            logging.NOTSET
        )
        assert self._args.verbosity

        root_logger = logging.getLogger()
        current_level = root_logger.getEffectiveLevel()
        min_level = logging.ERROR

        if self._args.verbosity == logging.WARNING:
            min_level = logging.WARNING

        if self._args.verbosity == logging.INFO \
           or self._args.warc_file \
           or self._args.output_file or self._args.append_output:
            min_level = logging.INFO

        if self._args.verbosity == logging.DEBUG:
            min_level = logging.DEBUG

        if current_level > min_level:
            root_logger.setLevel(min_level)
            root_logger.debug(
                'Wpull needs the root logger level set to {0}.'
                .format(min_level)
            )

    def _setup_console_logger(self):
        '''Set up the console logger.

        A handler and with a formatter is added to the root logger.
        '''
        stream = self._new_encoded_stream(sys.stderr)

        logger = logging.getLogger()
        self._console_log_handler = handler = logging.StreamHandler(stream)

        formatter = logging.Formatter('%(levelname)s %(message)s')

        handler.setFormatter(formatter)
        handler.setLevel(self._args.verbosity or logging.INFO)
        logger.addHandler(handler)

    def _setup_console_logger_close(self, engine):
        '''Add routine to remove log handler when the engine stops.'''
        def remove_handler():
            logger = logging.getLogger()
            logger.removeHandler(self._console_log_handler)
            self._console_log_handler = None

        if self._console_log_handler:
            engine.stop_event.handle(remove_handler)

    def _setup_file_logger(self):
        '''Set up the file message logger.

        A file log handler and with a formatter is added to the root logger.
        '''
        args = self._args

        if not (args.output_file or args.append_output):
            return

        logger = logging.getLogger()

        formatter = logging.Formatter(
            '%(asctime)s - %(name)s - %(levelname)s - %(message)s')

        if args.output_file:
            filename = args.output_file
            mode = 'w'
        else:
            filename = args.append_output
            mode = 'a'

        self._file_log_handler = handler = logging.FileHandler(
            filename, mode, encoding='utf-8')
        handler.setFormatter(formatter)
        logger.addHandler(handler)

        if args.verbosity == logging.DEBUG:
            handler.setLevel(logging.DEBUG)
        else:
            handler.setLevel(logging.INFO)

    def _setup_file_logger_close(self, engine):
        '''Add routine that removes the file log handler when the engine stops.
        '''
        def remove_handler():
            logger = logging.getLogger()
            logger.removeHandler(self._file_log_handler)
            self._file_log_handler = None

        if self._file_log_handler:
            engine.stop_event.handle(remove_handler)

    def _install_script_hooks(self):
        '''Set up the scripts if any.'''
        if self._args.python_script:
            self._install_python_script(self._args.python_script)
        elif self._args.lua_script:
            self._install_lua_script(self._args.lua_script)

    def _install_python_script(self, filename):
        '''Load the Python script into an environment.'''
        _logger.info(_('Using Python hook script {filename}.').format(
            filename=filename))

        hook_environment = HookEnvironment(self._factory)

        hook_environment.connect_hooks()

        with open(filename, 'rb') as in_file:
            code = compile(in_file.read(), filename, 'exec')
            context = {'wpull_hook': hook_environment}
            exec(code, context, context)

    def _install_lua_script(self, filename):
        '''Load the Lua script into an environment.'''
        _logger.info(_('Using Lua hook script {filename}.').format(
            filename=filename))

        lua = wpull.hook.load_lua()
        hook_environment = HookEnvironment(self._factory, is_lua=True)

        hook_environment.connect_hooks()

        lua_globals = lua.globals()
        lua_globals.wpull_hook = hook_environment

        with open(filename, 'rb') as in_file:
            lua.execute(in_file.read())

    def _setup_debug_console(self):
        if not self._args.debug_console_port:
            return

        _logger.warning(
            _('Opened a debug console at localhost:{port}.')
            .format(port=self._args.debug_console_port)
        )

        application = tornado.web.Application(
            [(r'/', DebugConsoleHandler)],
            builder=self
        )
        http_server = tornado.httpserver.HTTPServer(application)
        http_server.listen(self._args.debug_console_port, address='localhost')

    def _build_input_urls(self, default_scheme='http'):
        '''Read the URLs provided by the user.'''

        url_string_iter = self._args.urls or ()

        if self._args.input_file:
            if self._args.force_html:
                urls = self._read_input_file_as_html()
            else:
                urls = self._read_input_file_as_lines()

            url_string_iter = itertools.chain(url_string_iter, urls)

        sitemap_url_infos = set()
        base_url = self._args.base

        for url_string in url_string_iter:
            _logger.debug('Parsing URL {0}'.format(url_string))

            if base_url:
                url_string = wpull.url.urljoin(base_url, url_string)

            url_info = self._factory.class_map['URLInfo'].parse(
                url_string, default_scheme=default_scheme)

            _logger.debug('Parsed URL {0}'.format(url_info))
            yield url_info

            if self._args.sitemaps:
                sitemap_url_infos.update((
                    URLInfo.parse(
                        '{0}://{1}/robots.txt'.format(
                            url_info.scheme,
                            url_info.hostname_with_port)
                    ),
                    URLInfo.parse(
                        '{0}://{1}/sitemap.xml'.format(
                            url_info.scheme,
                            url_info.hostname_with_port)
                    )
                ))

        for url_info in sitemap_url_infos:
            yield url_info

    def _read_input_file_as_lines(self):
        '''Read lines from input file and return them.'''
        input_file = codecs.getreader(
            self._args.local_encoding or 'utf-8')(self._args.input_file)

        urls = [line.strip() for line in input_file if line.strip()]

        if not urls:
            raise ValueError(_('No URLs found in input file.'))

        return urls

    def _read_input_file_as_html(self):
        '''Read input file as HTML and return the links.'''
        scrape_info = HTMLScraper.scrape_file(
            self._args.input_file,
            encoding=self._args.local_encoding or 'utf-8'
        )
        links = itertools.chain(
            scrape_info['inline_urls'], scrape_info['linked_urls']
        )

        return links

    def _build_url_filters(self):
        '''Create the URL filter instances.

        Returns:
            A list of URL filter instances
        '''
        args = self._args

        filters = [
            HTTPSOnlyFilter() if args.https_only else HTTPFilter(),
            RecursiveFilter(
                enabled=args.recursive, page_requisites=args.page_requisites
            ),
            SpanHostsFilter(
                self._url_infos,
                enabled=args.span_hosts,
                page_requisites='page-requisites' in args.span_hosts_allow,
                linked_pages='linked-pages' in args.span_hosts_allow,
            ),
        ]

        if args.no_parent:
            filters.append(ParentFilter())

        if args.domains or args.exclude_domains:
            filters.append(
                BackwardDomainFilter(args.domains, args.exclude_domains)
            )

        if args.hostnames or args.exclude_hostnames:
            filters.append(
                HostnameFilter(args.hostnames, args.exclude_hostnames)
            )

        if args.tries:
            filters.append(TriesFilter(args.tries))

        if args.level and args.recursive:
            filters.append(LevelFilter(args.level))

        if args.accept_regex or args.reject_regex:
            filters.append(RegexFilter(args.accept_regex, args.reject_regex))

        if args.include_directories or args.exclude_directories:
            filters.append(
                DirectoryFilter(
                    args.include_directories, args.exclude_directories
                )
            )

        if args.accept or args.reject:
            filters.append(BackwardFilenameFilter(args.accept, args.reject))

        return filters

    def _build_document_scrapers(self):
        '''Create the document scrapers.

        Returns:
            A list of document scrapers
        '''
        scrapers = [
            self._factory.new(
                'HTMLScraper',
                followed_tags=self._args.follow_tags,
                ignored_tags=self._args.ignore_tags,
                only_relative=self._args.relative,
                robots=self._args.robots,
                encoding_override=self._args.remote_encoding,
            ),
            self._factory.new(
                'CSSScraper',
                encoding_override=self._args.remote_encoding,
            ),
            self._factory.new(
                'JavaScriptScraper',
                encoding_override=self._args.remote_encoding,
            ),
        ]

        if self._args.sitemaps:
            scrapers.append(self._factory.new(
                'SitemapScraper', encoding_override=self._args.remote_encoding,
            ))

        return scrapers

    def _build_url_table(self):
        '''Create the URL table.

        Returns:
            URLTable: An instance of :class:`.database.BaseURLTable`.
        '''
        url_table = self._factory.new('URLTable', path=self._args.database)
        url_table.add([url_info.url for url_info in self._url_infos])
        return url_table

    def _build_recorder(self):
        '''Create the Recorder.

        Returns:
            DemuxRecorder: An instance of :class:`.recorder.DemuxRecorder`.
        '''
        args = self._args
        recorders = []

        if args.warc_file:
            extra_fields = [
                ('robots', 'on' if args.robots else 'off'),
                ('wpull-arguments', str(args))
            ]

            for header_string in args.warc_header:
                name, value = header_string.split(':', 1)
                name = name.strip()
                value = value.strip()
                extra_fields.append((name, value))

            software_string = WARCRecorder.DEFAULT_SOFTWARE_STRING

            if args.phantomjs:
                software_string += ' PhantomJS/{0}'.format(
                    wpull.phantomjs.get_version()
                )

            recorders.append(
                self._factory.new('WARCRecorder',
<<<<<<< HEAD
                                  args.warc_file,
                                  params=WARCRecorderParams(
                                      compress=not args.no_warc_compression,
                                      extra_fields=extra_fields,
                                      temp_dir=args.warc_tempdir,
                                      log=args.warc_log,
                                      appending=args.warc_append,
                                      digests=args.warc_digests,
                                      cdx=args.warc_cdx,
                                      max_size=args.warc_max_size,
                                      url_table=(self._factory['URLTable']
                                                 if args.warc_dedup else None),
                                      software_string=software_string,
                                  ), )
=======
                    args.warc_file,
                    params=WARCRecorderParams(
                        compress=not args.no_warc_compression,
                        extra_fields=extra_fields,
                        temp_dir=args.warc_tempdir,
                        log=args.warc_log,
                        appending=args.warc_append,
                        digests=args.warc_digests,
                        cdx=args.warc_cdx,
                        max_size=args.warc_max_size,
                        move_to=args.warc_move,
                        url_table=self._factory['URLTable'] if args.warc_dedup
                            else None,
                        software_string=software_string,
                    ),
                )
>>>>>>> b991f18a
            )

        if args.server_response:
            recorders.append(self._factory.new('PrintServerResponseRecorder'))

        assert args.verbosity

        if args.verbosity in (logging.INFO, logging.DEBUG, logging.WARNING):
            stream = self._new_encoded_stream(sys.stderr)

            bar_style = args.progress == 'bar'

            if not stream.isatty():
                bar_style = False

            recorders.append(self._factory.new('ProgressRecorder',
                                               bar_style=bar_style,
                                               stream=stream))

        if args.warc_dedup:
            self._populate_visits()

        if args.output_document:
            recorders.append(self._factory.new(
                'OutputDocumentRecorder',
                args.output_document,
                with_headers=args.save_headers,
            ))

        return self._factory.new('DemuxRecorder', recorders)

    def _populate_visits(self):
        '''Populate the visits from the CDX into the URL table.'''
        iterable = wpull.warc.read_cdx(
            self._args.warc_dedup,
            encoding=self._args.local_encoding or 'utf-8'
        )

        missing_url_msg = _('The URL ("a") is missing from the CDX file.')
        missing_id_msg = _('The record ID ("u") is missing from the CDX file.')
        missing_checksum_msg = \
            _('The SHA1 checksum ("k") is missing from the CDX file.')

        nonlocal_var = {'counter': 0}

        def visits():
            checked_fields = False

            for record in iterable:
                if not checked_fields:
                    if 'a' not in record:
                        raise ValueError(missing_url_msg)
                    if 'u' not in record:
                        raise ValueError(missing_id_msg)
                    if 'k' not in record:
                        raise ValueError(missing_checksum_msg)

                    checked_fields = True

                yield record['a'], record['u'], record['k']
                nonlocal_var['counter'] += 1

        url_table = self.factory['URLTable']
        url_table.add_visits(visits())

        _logger.info(
            gettext.ngettext(
                'Loaded {num} record from CDX file.',
                'Loaded {num} records from CDX file.',
                nonlocal_var['counter']
            ).format(num=nonlocal_var['counter'])
        )

    def _build_processor(self):
        '''Create the Processor

        Returns:
            Processor: An instance of :class:`.processor.BaseProcessor`.
        '''
        args = self._args
        url_filter = self._factory.new('DemuxURLFilter',
                                       self._build_url_filters())
        document_scraper = self._factory.new('DemuxDocumentScraper',
                                             self._build_document_scrapers())
        file_writer = self._build_file_writer()
        post_data = self._get_post_data()
        converter = self._build_document_converter()
        rich_http_client = self._build_rich_http_client()
        phantomjs_controller = self._build_phantomjs_controller()

        waiter = self._factory.new('Waiter',
                                   wait=args.wait,
                                   random_wait=args.random_wait,
                                   max_wait=args.waitretry)

        web_processor_instances = self._factory.new(
            'WebProcessorInstances',
            url_filter=url_filter,
            document_scraper=document_scraper,
            file_writer=file_writer,
            waiter=waiter,
            statistics=self._factory['Statistics'],
            converter=converter,
            phantomjs_controller=phantomjs_controller,
        )

        web_processor_fetch_params = self._factory.new(
            'WebProcessorFetchParams',
            retry_connrefused=args.retry_connrefused,
            retry_dns_error=args.retry_dns_error,
            post_data=post_data,
            strong_redirects=args.strong_redirects,
            content_on_error=args.content_on_error,
        )

        processor = self._factory.new('WebProcessor',
                                      rich_http_client,
                                      args.directory_prefix,
                                      web_processor_fetch_params,
                                      web_processor_instances)

        return processor

    def _build_file_writer(self):
        '''Create the File Writer.

        Returns:
            FileWriter: An instance of :class:`.writer.BaseFileWriter`.
        '''
        args = self._args

        if args.delete_after or args.output_document:
            return NullWriter()

        use_dir = (len(args.urls) != 1 or args.page_requisites
                   or args.recursive)

        if args.use_directories == 'force':
            use_dir = True
        elif args.use_directories == 'no':
            use_dir = False

        os_type = 'windows' if 'windows' in args.restrict_file_names \
                  else 'unix'
        ascii_only = 'ascii' in args.restrict_file_names
        no_control = 'nocontrol' not in args.restrict_file_names

        if 'lower' in args.restrict_file_names:
            case = 'lower'
        elif 'upper' in args.restrict_file_names:
            case = 'upper'
        else:
            case = None

        path_namer = self._factory.new(
            'PathNamer',
            args.directory_prefix,
            index=args.default_page,
            use_dir=use_dir,
            cut=args.cut_dirs,
            protocol=args.protocol_directories,
            hostname=args.host_directories,
            os_type=os_type,
            ascii_only=ascii_only,
            no_control=no_control,
            case=case,
            max_filename_length=args.max_filename_length,
        )

        if args.recursive or args.page_requisites or args.continue_download:
            if args.clobber_method == 'disable':
                file_class = OverwriteFileWriter
            else:
                file_class = IgnoreFileWriter
        elif args.timestamping:
            file_class = TimestampingFileWriter
        else:
            file_class = AntiClobberFileWriter

        return file_class(
            path_namer,
            file_continuing=args.continue_download,
            headers_included=args.save_headers,
            local_timestamping=args.use_server_timestamps
        )

    def _get_post_data(self):
        '''Return the post data.'''
        if self._args.post_data:
            return self._args.post_data
        elif self._args.post_file:
            return self._args.post_file.read()

    def _build_request_factory(self):
        '''Create the request factory.

        A request factory is any callable object that returns a
        :class:`.http.Request`. The callable must accept the same
        arguments to Request.

        Returns:
            A callable object
        '''
        def request_factory(*args, **kwargs):
            request = self._factory.class_map['Request'].new(*args, **kwargs)

            user_agent = self._args.user_agent or self.default_user_agent

            request.fields['User-Agent'] = user_agent

            if self._args.referer:
                request.fields['Referer'] = self._args.referer

            for header_string in self._args.header:
                request.fields.parse(header_string)

            if self._args.http_compression:
                request.fields['Accept-Encoding'] = 'gzip, deflate'

            return request

        return request_factory

    def _build_http_client(self):
        '''Create the HTTP client.

        Returns:
            Client: An instance of :class:`.http.Client`.
        '''
        args = self._args
        dns_timeout = args.dns_timeout
        connect_timeout = args.connect_timeout
        read_timeout = args.read_timeout

        if args.timeout:
            dns_timeout = connect_timeout = read_timeout = args.timeout

        if args.inet_family == 'IPv4':
            family = socket.AF_INET
        elif args.inet_family == 'IPv6':
            family = socket.AF_INET6
        elif args.prefer_family == 'IPv6':
            family = Resolver.PREFER_IPv6
        else:
            family = Resolver.PREFER_IPv4

        resolver = self._factory.new('Resolver',
                                     family=family,
                                     timeout=dns_timeout,
                                     rotate=args.rotate_dns,
                                     cache_enabled=args.dns_cache,)

        if self._args.bind_address:
            bind_address = (self._args.bind_address, 0)
        else:
            bind_address = None

        def connection_factory(*args, **kwargs):
            return self._factory.new(
                'Connection',
                *args,
                resolver=resolver,
                params=ConnectionParams(
                    connect_timeout=connect_timeout,
                    read_timeout=read_timeout,
                    keep_alive=(
                        self._args.http_keep_alive and not self._args.ignore_length),
                    ssl_options=self._build_ssl_options(),
                    ignore_length=self._args.ignore_length,
                    bind_address=bind_address,
                ),
                **kwargs)

        def host_connection_pool_factory(*args, **kwargs):
            return self._factory.new(
                'HostConnectionPool',
                *args, connection_factory=connection_factory, **kwargs)

        connection_pool = self._factory.new(
            'ConnectionPool',
            host_connection_pool_factory=host_connection_pool_factory)
        recorder = self._build_recorder()

        return self._factory.new('Client',
                                 connection_pool=connection_pool,
                                 recorder=recorder)

    def _build_rich_http_client(self):
        '''Build Rich Client.'''
        cookie_jar = self._build_cookie_jar()
        http_client = self._build_http_client()

        if self._args.robots:
            robots_txt_pool = self._factory.new('RobotsTxtPool')
        else:
            robots_txt_pool = None

        redirect_factory = functools.partial(
            self._factory.class_map['RedirectTracker'],
            max_redirects=self._args.max_redirect
        )

        return self._factory.new(
            'RichClient',
            http_client,
            robots_txt_pool=robots_txt_pool,
            redirect_tracker_factory=redirect_factory,
            cookie_jar=cookie_jar,
            request_factory=self._build_request_factory(),
        )

    def _build_cookie_jar(self):
        '''Build the cookie jar'''

        if not self._args.cookies:
            return

        if self._args.load_cookies or self._args.save_cookies:
            self._factory.set('CookieJar', RelaxedMozillaCookieJar)

            cookie_jar = self._factory.new('CookieJar')

            if self._args.load_cookies:
                cookie_jar.load(self._args.load_cookies, ignore_discard=True)
        else:
            cookie_jar = self._factory.new('CookieJar')

        policy = self._factory.new('CookiePolicy', cookie_jar=cookie_jar)

        cookie_jar.set_policy(policy)

        _logger.debug('Loaded cookies: {0}'.format(list(cookie_jar)))

        cookie_jar_wrapper = self._factory.new(
            'CookieJarWrapper',
            cookie_jar,
            save_filename=self._args.save_cookies,
            keep_session_cookies=True,
        )

        return cookie_jar_wrapper

    def _build_document_converter(self):
        '''Build the Document Converter.'''

        if not self._args.convert_links:
            return

        converter = self._factory.new(
            'BatchDocumentConverter',
            self._factory['URLTable'],
            backup=self._args.backup_converted
        )

        return converter

    def _build_phantomjs_controller(self):
        '''Build proxy server and PhantomJS client and controller.'''
        if not self._args.phantomjs:
            return

        proxy_server = self._factory.new(
            'HTTPProxyServer',
            self.factory['Client']
        )
        proxy_socket, proxy_port = tornado.testing.bind_unused_port()

        proxy_server.add_socket(proxy_socket)

        page_settings = {}
        default_headers = NameValueRecord()

        for header_string in self._args.header:
            default_headers.parse(header_string)

        # Since we can only pass a one-to-one mapping to PhantomJS,
        # we put these last since NameValueRecord.items() will use only the
        # first value added for each key.
        default_headers.add('Accept-Language', '*')

        if not self._args.http_compression:
            default_headers.add('Accept-Encoding', 'identity')

        default_headers = dict(default_headers.items())

        if self._args.read_timeout:
            page_settings['resourceTimeout'] = self._args.read_timeout * 1000

        page_settings['userAgent'] = self._args.user_agent \
            or self.default_user_agent

        phantomjs_client = self._factory.new(
            'PhantomJSClient',
            'localhost:{0}'.format(proxy_port),
            page_settings=page_settings,
            default_headers=default_headers,
        )
        phantomjs_client.test_client_exe()

        phantomjs_controller = self._factory.new(
            'PhantomJSController',
            phantomjs_client,
            wait_time=self._args.phantomjs_wait,
            num_scrolls=self._args.phantomjs_scroll,
            warc_recorder=self.factory.get('WARCRecorder'),
            smart_scroll=self._args.phantomjs_smart_scroll,
            snapshot=self._args.phantomjs_snapshot,
        )

        return phantomjs_controller

    def _build_ssl_options(self):
        '''Create the SSL options.

        The options must be accepted by the `ssl` module.

        Returns:
            dict
        '''
        ssl_options = {}

        if self._args.check_certificate:
            ssl_options['cert_reqs'] = ssl.CERT_REQUIRED
            ssl_options['ca_certs'] = self._load_ca_certs()
        else:
            ssl_options['cert_reqs'] = ssl.CERT_NONE

        ssl_options['ssl_version'] = self._args.secure_protocol

        if self._args.certificate:
            ssl_options['certfile'] = self._args.certificate
            ssl_options['keyfile'] = self._args.private_key

        if self._args.edg_file:
            ssl.RAND_egd(self._args.edg_file)

        if self._args.random_file:
            with open(self._args.random_file, 'rb') as in_file:
                # Use 16KB because Wget
                ssl.RAND_add(in_file.read(15360), 0.0)

        return ssl_options

    def _load_ca_certs(self):
        '''Load the Certificate Authority certificates.

        Returns:
            A filename to the bundled CA certs.
        '''
        if self._ca_certs_file:
            return self._ca_certs_file

        certs = set()

        if self._args.use_internal_ca_certs:
            pem_filename = os.path.join(
                os.path.dirname(__file__), 'cert', 'ca-bundle.pem'
            )
            certs.update(self._read_pem_file(pem_filename, from_package=True))

        if self._args.ca_directory:
            for filename in os.listdir(self._args.ca_directory):
                if os.path.isfile(filename):
                    certs.update(self._read_pem_file(filename))

        if self._args.ca_certificate:
            certs.update(self._read_pem_file(self._args.ca_certificate))

        self._ca_certs_file = certs_filename = tempfile.mkstemp()[1]

        def clean_certs_file():
            os.remove(certs_filename)

        atexit.register(clean_certs_file)

        with open(certs_filename, 'w+b') as certs_file:
            for cert in certs:
                certs_file.write(cert)

        _logger.debug('CA certs loaded.')

        return certs_filename

    def _read_pem_file(self, filename, from_package=False):
        '''Read the PEM file.

        Returns:
            iterable: An iterable of certificates. The certificate data
            is :class:`byte`.
        '''
        _logger.debug('Reading PEM {0}.'.format(filename))

        if from_package:
            return wpull.util.filter_pem(wpull.util.get_package_data(filename))

        with open(filename, 'rb') as in_file:
            return wpull.util.filter_pem(in_file.read())

    def _warn_silly_options(self):
        '''Print warnings about any options that may be silly.'''
        if 'page-requisites' in self._args.span_hosts_allow \
           and not self._args.page_requisites:
            _logger.warning(
                _('Spanning hosts is allowed for page requisites, '
                  'but the page requisites option is not on.')
            )

        if 'linked-pages' in self._args.span_hosts_allow \
           and not self._args.recursive:
            _logger.warning(
                _('Spanning hosts is allowed for linked pages, '
                  'but the recursive option is not on.')
            )

    def _warn_unsafe_options(self):
        '''Print warnings about any enabled hazardous options.

        This function will print messages complaining about:

        * ``--save-headers``
        * ``--no-iri``
        * ``--output-document``
        '''
        enabled_options = []

        for option_name in self.UNSAFE_OPTIONS:
            if getattr(self._args, option_name):
                enabled_options.append(option_name)

        if enabled_options:
            _logger.warning(
                _('The following unsafe options are enabled: {list}.')
                .format(list=enabled_options)
            )
            _logger.warning(
                _('The use of unsafe options may lead to unexpected behavior '
                    'or file corruption.'))<|MERGE_RESOLUTION|>--- conflicted
+++ resolved
@@ -1,5 +1,5 @@
 # encoding=utf-8
-'''Application building.'''
+'''Application support.'''
 import atexit
 import codecs
 import functools
@@ -15,7 +15,6 @@
 import tornado.ioloop
 import tornado.testing
 
-from wpull.app import Application
 from wpull.converter import BatchDocumentConverter
 from wpull.cookie import CookieLimitsPolicy, RelaxedMozillaCookieJar
 from wpull.database import URLTable
@@ -535,22 +534,6 @@
 
             recorders.append(
                 self._factory.new('WARCRecorder',
-<<<<<<< HEAD
-                                  args.warc_file,
-                                  params=WARCRecorderParams(
-                                      compress=not args.no_warc_compression,
-                                      extra_fields=extra_fields,
-                                      temp_dir=args.warc_tempdir,
-                                      log=args.warc_log,
-                                      appending=args.warc_append,
-                                      digests=args.warc_digests,
-                                      cdx=args.warc_cdx,
-                                      max_size=args.warc_max_size,
-                                      url_table=(self._factory['URLTable']
-                                                 if args.warc_dedup else None),
-                                      software_string=software_string,
-                                  ), )
-=======
                     args.warc_file,
                     params=WARCRecorderParams(
                         compress=not args.no_warc_compression,
@@ -561,13 +544,11 @@
                         digests=args.warc_digests,
                         cdx=args.warc_cdx,
                         max_size=args.warc_max_size,
-                        move_to=args.warc_move,
                         url_table=self._factory['URLTable'] if args.warc_dedup
                             else None,
                         software_string=software_string,
                     ),
                 )
->>>>>>> b991f18a
             )
 
         if args.server_response:
