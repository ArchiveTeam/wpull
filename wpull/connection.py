--- conflicted
+++ resolved
@@ -171,16 +171,12 @@
 
     @trollius.coroutine
     def check_out(self, host, port, ssl=False):
-<<<<<<< HEAD
         '''Return an available connection.
 
         Coroutine.
         '''
-=======
-        '''Return an available connection.'''
         assert isinstance(port, int), 'Expect int. Got {}'.format(type(port))
 
->>>>>>> 36931e07
         family, address = yield From(self._resolver.resolve(host, port))
         key = (host, port, ssl)
 
