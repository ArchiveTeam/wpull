--- conflicted
+++ resolved
@@ -1,5 +1,6 @@
 # encoding=utf-8
 '''Basic HTTP Client.'''
+import contextlib
 import functools
 import gettext
 import logging
@@ -20,98 +21,23 @@
 class Client(BaseClient):
     '''Stateless HTTP/1.1 client.
 
-<<<<<<< HEAD
     The session object is :class:`Session`.
+
+        proxy_adapter (:class:`.http.proxy.ProxyAdapter): Optional proxy.
     '''
     def __init__(self, stream_factory=Stream, **kwargs):
         super().__init__(**kwargs)
-=======
-    Args:
-        connection_pool (:class:`.connection.ConnectionPool`): Connection pool.
-        recorder (:class:`.recorder.BaseRecorder`): Recorder.
-        stream_factory: A function that returns a new
-            :class:`.http.stream.Stream`.
-        proxy_adapter (:class:`.http.proxy.ProxyAdapter): Optional proxy.
-    '''
-    def __init__(self, connection_pool=None, recorder=None,
-                 stream_factory=Stream, proxy_adapter=None):
-        if connection_pool is not None:
-            self._connection_pool = connection_pool
-        else:
-            self._connection_pool = ConnectionPool()
-
-        self._recorder = recorder
->>>>>>> 36931e07
         self._stream_factory = stream_factory
         self._proxy_adapter = proxy_adapter
 
-<<<<<<< HEAD
     def _session_class(self):
         return functools.partial(Session, stream_factory=self._stream_factory)
-=======
-    @contextlib.contextmanager
-    def session(self):
-        '''Return a new session.
-
-        Returns:
-            Session.
-
-        Context manager: This function is meant be used with the ``with``
-        statement.
-        '''
-        if self._recorder:
-            with self._recorder.session() as recorder_session:
-                session = Session(self._connection_pool,
-                                  recorder_session,
-                                  self._stream_factory,
-                                  self._proxy_adapter)
-                try:
-                    yield session
-                except Exception as error:
-                    if not isinstance(error, StopIteration):
-                        _logger.debug('Close session.')
-                        session.close()
-                    raise
-                finally:
-                    session.clean()
-        else:
-            session = Session(self._connection_pool,
-                              None,
-                              self._stream_factory,
-                              self._proxy_adapter)
-            try:
-                yield session
-            except Exception as error:
-                if not isinstance(error, StopIteration):
-                    _logger.debug('Close session.')
-                    session.close()
-                raise
-            finally:
-                session.clean()
-
-    def close(self):
-        '''Close the connection pool and recorders.'''
-        _logger.debug('Client closing.')
-        self._connection_pool.close()
-
-        if self._recorder:
-            self._recorder.close()
->>>>>>> 36931e07
 
 
 class Session(BaseSession):
     '''HTTP request and response session.'''
-<<<<<<< HEAD
     def __init__(self, stream_factory=None, **kwargs):
         super().__init__(**kwargs)
-=======
-    def __init__(self, connection_pool, recorder_session, stream_factory,
-                 proxy_adapter):
-        self._connection_pool = connection_pool
-        self._recorder_session = recorder_session
-        self._stream_factory = stream_factory
-        self._proxy_adapter = proxy_adapter
->>>>>>> 36931e07
 
         assert stream_factory
         self._stream_factory = stream_factory
